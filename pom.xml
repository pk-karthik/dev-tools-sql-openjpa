--- conflicted
+++ resolved
@@ -41,11 +41,7 @@
         Changing this version needs to also be done in all children poms
         See: http://jira.codehaus.org/browse/MNG-624
     -->
-<<<<<<< HEAD
-    <version>1.0.3</version>
-=======
-    <version>1.0.4-SNAPSHOT</version>
->>>>>>> a36edfc8
+    <version>1.0.4</version>
     <url>http://openjpa.apache.org</url>
     <issueManagement>
         <system>jira</system>
@@ -212,6 +208,8 @@
                             <exclude>**/org.apache.openjpa.revision.properties</exclude>
                             <exclude>**/target/**/*</exclude>
                             <exclude>release.properties</exclude>
+                            <exclude>**/.*/**</exclude>
+                            <exclude>**/pom.xml.tag</exclude>
                         </excludes>
                         </configuration>
                     </plugin>
@@ -481,6 +479,9 @@
                             <exclude>**/*.txt</exclude>
                             <exclude>**/org.apache.openjpa.revision.properties</exclude>
                             <exclude>**/target/**/*</exclude>
+                            <exclude>release.properties</exclude>
+                            <exclude>**/.*/**</exclude>
+                            <exclude>**/pom.xml.tag</exclude>
                         </excludes>
                     </configuration>
                 </plugin>
@@ -514,7 +515,7 @@
                 <plugin>
                     <groupId>org.apache.maven.plugins</groupId>
                     <artifactId>maven-gpg-plugin</artifactId>
-                    <version>1.0-alpha-4</version>
+                    <version>1.0-alpha-3</version>
                 </plugin>
                 <plugin>
                     <groupId>org.apache.maven.plugins</groupId>
